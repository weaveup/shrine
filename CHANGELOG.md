## HEAD

<<<<<<< HEAD
* Allow `Attacher#cached?` and `Attacher#stored?` to take an `UploadedFile` object (@jrochkind)
=======
* Don't lookup attachment class on every attacher read (@printercu)
>>>>>>> 6f702230

* Allow assigning a filename to the `DataFile` object in `Shrine.data_uri` (@janko-m)

* Don't strip media type parameters for the `DataFile` object in `data_uri` plugin (@janko-m)

* Add `:content_type` analyzer to `Shrine.mime_type_analyzers` in `determine_mime_type` plugin (@janko-m)

* Rename `:default` analyzer to `:content_type` in `determine_mime_type` plugin (@janko-m)

* Don't display a warning when `determine_mime_type` plugin is loaded with `:default` analyzer (@janko-m)

* Exclude media type parameters when copying `IO#content_type` into `mime_type` metadata (@janko-m)

* Remove superfluous `#head_object` S3 API call in `S3#download` (@janko-m)

* Make `S3#download` and `S3#open` work with server side encryption options (@janko-m)

* Make previously extracted metadata available under `:metadata` in `add_metadata` plugin (@jrochkind)

* Use a guard raise cause for `bucket` argument in S3 for an appropriate error message (@ardecvz)

## 2.13.0 (2018-11-04)

* Specify UTF-8 charset in `Content-Type` response header in `presign_endpoint` plugin (@janko-m)

* Specify UTF-8 charset in `Content-Type` response header in `upload_endpoint` plugin (@janko-m)

* Force UTF-8 encoding on filenames coming from Rack's multipart request params in `rack_file` plugin (@janko-m)

* Raise `Shrine::Error` if `file` command returns error in stdout in `determine_mime_type` plugin (@janko-m)

* Allow `:host` in `S3#url` to specify a host URL with an additional path prefix (@janko-m)

* Revert adding bucket name to URL path in `S3#url` when `:host` is used with `:force_path_style` (@janko-m)

* In `upload_endpoint` error with "Upload Not Valid" when `file` parameter is present but not a file (@janko-m)

* Allow `Attacher#assign` to accept options for `Shrine#upload` (@janko-m)

* Add `:metadata` option to `Shrine#upload` for manually overriding extracted metadata (@janko-m)

* Add `:force` option to `infer_extension` plugin for always replacing the current extension (@jrochkind)

* Add `:public` option to `S3#initialize` for enabling public uploads (@janko-m)

* Add ability to specify a custom `:signer` for `Shrine::Storage::S3#url` (@janko-m)

* In `S3#upload` do multipart upload for large non-file IO objects (@janko-m)

* In `S3#upload` switch to `Aws::S3::Object#upload_stream` for multipart uploads of IO objects of unknown size (@janko-m)

* In `S3#upload` deprecate using aws-sdk-s3 lower than 1.14 when uploading IO objects of unknown size (@janko-m)

## 2.12.0 (2018-08-22)

* Ignore nil values when assigning files from a remote URL (@janko-m)

* Ignore nil values when assigning files from a data URI (@GeekOnCoffee)

* Raise `Shrine::Error` when child process failed to be spawned in `:file` MIME type analyzer (@hmistry)

* Use the appropriate unit in error messages of filesize validators in `validation_helpers` plugin (@hmistry)

* Fix subclassing not inheriting storage resolvers from superclass in `dynamic_storage` plugin (@janko-m)

* Un-deprecate assigning cached versions (@janko-m)

* Add `Attacher#assign_remote_url` which allows dynamically passing downloader options (@janko-m)

* Deprecate `:storages` option in `download_endpoint` plugin in favour of `UploadedFile#download_url` (@janko-m)

* Add `:redirect` option to `download_endpoint` plugin for redirecting to the uploaded file (@janko-m)

* Fix encoding issues when uploading IO object with unknown size to S3 (@janko-m)

* Accept additional `File.open` arguments in `FileSystem#open` (@janko-m)

* Add `:rewindable` option to `S3#open` for disabling caching of read content to disk (@janko-m)

* Make `UploadedFile#open` always open a new IO object and close the previous one (@janko-m)

## 2.11.0 (2018-04-28)

* Add `Shrine.with_file` for temporarily converting an IO-like object into a file (@janko-m)

* Add `:method` value to the `S3#presign` result indicating the HTTP verb that should be used (@janko-m)

* Add ability to specify `method: :put` in `S3#presign` to generate data for PUT upload (@janko-m)

* Return a `Struct` instead of a `Aws::S3::PresignedPost` object in `S3#presign` (@janko-m)

* Deprecate `Storage#presign` returning a custom object in `presign_endpoint` (@janko-m)

* Allow `Storage#presign` to return a Hash in `presign_endpoint` (@janko-m)

* Add ability to specify upload checksum in `upload_endpoint` plugin (@janko-m)

* Don't raise exception in `:mini_magick` and `:ruby_vips` dimensions analyzers when image is invalid (@janko-m)

* Don't remove bucket name from S3 URL path with `:host` when `:force_path_style` is set (@janko-m)

* Correctly determine MIME type from extension of empty files (@janko-m)

* Modify `UploadedFile#download` not to reopen the uploaded file if it's already open (@janko-m)

* Add `UploadedFile#stream` for streaming content into a writable object (@janko-m)

* Deprecate `direct_upload` plugin in favor of `upload_endpoint` and `presign_endpoint` plugins (@janko-m)

## 2.10.0 (2018-03-28)

* Add `:fastimage` analyzer to `determine_mime_type` plugin (@mokolabs)

* Keep download endpoint URL the same regardless of metadata ordering (@MSchmidt)

* Remove `:rack_mime` extension inferrer from the `infer_extension` plugin (@janko-m)

* Allow `UploadedFile#download` to accept a block for temporary file download (@janko-m)

* Add `:ruby_vips` analyzer to `store_dimensions` plugin (@janko-m)

* Add `:mini_magick` analyzer to `store_dimensions` plugin (@janko-m)

* Soft-rename `:heroku` logging format to `:logfmt` (@janko-m)

* Deprecate `Shrine::IO_METHODS` constant (@janko-m)

* Don't require IO size to be known on upload (@janko-m)

* Inherit the logger on subclassing `Shrine` and make it shared across subclasses (@hmistry)

## 2.9.0 (2018-01-27)

* Support arrays of files in `versions` plugin (@janko-m)

* Added `:marcel` analyzer to `determine_mime_type` plugin (@janko-m)

* Deprecate `:filename` option of the `data_uri` plugin in favour of the new `infer_extension` plugin (@janko-m)

* Add `infer_extension` plugin for automatically deducing upload location extension from MIME type (@janko-m)

* Apply default storage options passed via `Attachment.new` in `backgrounding` plugin (@janko-m)

* Fix S3 storage replacing spaces in filename with "+" symbols (@ndbroadbent)

* Deprecate the `multi_delete` plugin (@janko-m)

* Allow calling `UploadedFile#open` without passing a block (@hmistry)

* Delete tempfiles in case of errors in `UploadedFile#download` and `Storage::S3#download` (@hmistry)

* Freeze all string literals (@hmistry)

* Allow passing options to `Model#<attachment>_attacher` for overriding `Attacher` options (@janko-m)

## 2.8.0 (2017-10-11)

* Expand relative directory paths when initializing `Storage::FileSystem` (@janko-m)

* Fix `logging` plugin erroring on `:json` format when ActiveSupport is loaded (@janko-m)

* Allow `Storage::S3#clear!` to take a block for specifying which objects to delete (@janko-m)

* Make `:filemagic` analyzer close the FileMagic descriptor even in case of exceptions (@janko-m)

* Make `:file` analyzer work for potential file types which have magic bytes farther than 256 KB (@janko-m)

* Deprecate `aws-sdk` 2.x in favour of the new `aws-sdk-s3` gem (@janko-m)

* Modify `UploadedFile#extension` to always return the extension in lowercase format (@janko-m)

* Downcase the original file extension when generating an upload location (@janko-m)

* Allow specifying the full record attribute name in `metadata_attributes` plugin (@janko-m)

* Allow specifying metadata mappings on `metadata_attributes` plugin initialization (@janko-m)

* Add support for ranged requests in `download_endpoint` and `rack_response` plugins (@janko-m)

* Allow `Storage::S3#open` and `Storage::S3#download` to accept additional options (@janko-m)

* Forward any options given to `UploadedFile#open` or `UploadedFile#download` to the storage (@janko-m)

* Update `direct_upload` plugin to support Roda 3 (@janko-m)

## 2.7.0 (2017-09-11)

* Deprecate the `Shrine::DownloadEndpoint` constant over `Shrine.download_endpoint` (@janko-m)

* Allow an additional `#headers` attribute on presigns and return it in `presign_endpoint` (@janko-m)

* Allow overriding `upload_endpoint` and `presign_endpoint` options per-endpoint (@janko-m)

* Add `:presign` and `:rack_response` options to `presign_endpoint` (@janko-m)

* Add `:upload`, `:upload_context` and `:rack_response` options to `upload_endpoint` (@janko-m)

* Modify `upload_endpoint` and `presign_endpoint` to return `text/plain` error responses (@janko-m)

* Add `:request` upload context parameter in `upload_endpoint` (@janko-m)

* Change `:action` upload context parameter to `:upload` in `upload_endpoint` (@janko-m)

* Return `405 Method Not Allowed` on invalid HTTP verb in `upload_endpoint` and `presign_endpoint` (@janko-m)

* Modify `upload_endpoint` and `presign_endpoint` to handle requests on the root URL (@janko-m)

* Allow creating Rack apps dynamically in `upload_endpoint` and `presign_endpoint` (@janko-m)

* Remove Roda dependency from `upload_endpoint` and `presign_endpoint` plugins (@janko-m)

* Split `direct_upload` plugin into `upload_endpoint` and `presign_endpoint` plugins (@janko-m)

* Support the new `aws-sdk-s3` gem in `Shrine::Storage::S3` (@lizdeika)

* Return `Cache-Control` header in `download_endpoint` to permanently cache responses (@janko-m)

* Return `404 Not Found` when uploaded file doesn't exist in `download_endpoint` (@janko-m)

* Utilize uploaded file metadata when generating response in `download_endpoint` (@janko-m)

* Fix deprecation warning when generating fake presign with query parameters (@janko-m)

* Don't raise error in `file` and `filemagic` MIME type analyzer on empty IO (@ypresto)

* Require `down` in `remote_url` plugin even when a custom downloader is given (@janko-m)

* Require `time` library in `logging` plugin to fix `undefined method #iso8601 for Time` (@janko-m)

* Allow validations defined on a superclass to be reused in a subclass (@printercu)

* Allow validation error messages to be an array of arguments for ActiveRecord (@janko-m)

* Allow model subclasses to override the attachment with a different uploader (@janko-m)

* Accept `Attacher.new` options like `store:` and `cache:` via `Attachment.new` (@ypresto)

* Raise `ArgumentError` when `:bucket` option is nil in `Shrine::Storage::S3#initialize` (@janko-m)

* Don't wrap base64-encoded content into 60 columns in `UploadedFile#base64` and `#data_uri` (@janko-m)

* Add `:mini_mime` option to `determine_mime_type` plugin for using the [mini_mime](https://github.com/discourse/mini_mime) gem (@janko-m)

* Fix `data_uri` plugin raising an exception on Ruby 2.4.1 when using raw data URIs (@janko-m)

* Implement `Shrine::Storage::S3#open` using the aws-sdk gem instead of `Down.open` (@janko-m)

* Un-deprecate `Shrine.uploaded_file` accepting file data as JSON string (@janko-m)

* Don't wrap base64-formatted signatures to 60 columns (@janko-m)

* Don't add a newline at the end of the base64-formatted signature (@janko-m)

## 2.6.1 (2017-04-12)

* Fix `download_endpoint` returning incorrect reponse body in some cases (@janko-m)

## 2.6.0 (2017-04-04)

* Make `Shrine::Storage::FileSystem#path` public which returns path to the file as a `Pathname` object (@janko-m)

* Add `Shrine.rack_file` to `rack_file` plugin for converting Rack uploaded file hash into an IO (@janko-m)

* Deprecate passing a Rack file hash to `Shrine#upload` (@janko-m)

* Expose `Shrine.extract_dimensions` and `Shrine.dimensions_analyzers` in `store_dimensions` plugin (@janko-m)

* Add `metadata_attributes` plugin for syncing attachment metadata with additional record attributes (@janko-m)

* Remove the undocumented `:magic_header` option from `determine_mime_type` plugin (@janko-m)

* Expose `Shrine.determine_mime_type` and `Shrine.mime_type_analyzers` in `determine_mime_type` plugin (@janko-m)

* Add `signature` plugin for calculating a SHA{1,256,384,512}/MD5/CRC32 hash of a file (@janko-m)

* Return the resolved plugin module when calling `Shrine.plugin` (@janko-m)

* Accept hash of metadata with symbol keys as well in `add_metadata` block (@janko-m)

* Add `refresh_metadata` plugin for re-extracting metadata from an uploaded file (@janko-m)

* Allow S3 storage to use parallelized multipart upload for files from FileSystem storage as well (@janko-m)

* Improve default multipart copy threshold for S3 storage (@janko-m)

* Allow specifying multipart upload and copy thresholds separately in `Shrine::Storage::S3` (@janko-m)

* Fix `Storage::FileSystem#clear!` not deleting old files if there are newer files in the same directory (@janko-m)

* Allow media type in the data URI to have additional parameters (@janko-m)

* URI-decode non-base64 data URIs, as such data URIs are URI-encoded according to the specification (@janko-m)

* Improve performance of parsing data URIs by 10x switching from a regex to StringScanner (@janko-m)

* Reduce memory usage of `Shrine.data_uri` and `UploadedFile#base64` by at least 2x (@janko-m)

* Add `Shrine.data_uri` to `data_uri` plugin which parses and converts the given data URI to an IO object (@janko-m)

* Make `rack_file` plugin work with HashWithIndifferentAccess-like objects such as Hashie::Mash (@janko-m)

* Expose `Aws::S3::Client` via `Shrine::Storage::S3#client`, and deprecate `Shrine::Strorage::S3#s3` (@janko-m)

* Modify `delete_raw` plugin to delete any IOs that respond to `#path` (@janko-m)

* Require the Tempfile standard library in lib/shrine.rb (@janko-m)

* Deprecate dimensions validations passing when a dimension is nil (@janko-m)

* Deprecate passing regexes to type/extension whitelists/blacklists in `validation_helpers` (@janko-m)

* Don't include list of blacklisted types and extensions in default `validation_helpers` messages (@janko-m)

* Improve default error messages in `validation_helpers` plugin (@janko-m)

* Don't require the `benchmark` standard library in `logging` plugin (@janko-m)

* Don't dirty the attacher in `Attacher#set` when attachment hasn't changed (@janko-m)

* Rename `Attacher#attached?` to a more accurate `Attacher#changed?` (@janko-m)

* Allow calling `Attacher#finalize` if attachment hasn't changed, instead of raising an error (@janko-m)

* Make `Shrine::Storage::S3#object` method public (@janko-m)

* Prevent autoloading race conditions in aws-sdk gem by eager loading the S3 service (@janko-m)

* Raise `Shrine::Error` when `Shrine#generate_location` returns nil (@janko-m)

## 2.5.0 (2016-11-11)

* Add `Attacher.default_url` as the idiomatic way of declaring default URLs (@janko-m)

* Allow uploaders themselves to accept Rack uploaded files when `rack_file` is loaded (@janko-m)

* Raise a descriptive error when two versions are pointing to the same IO object (@janko-m)

* Make `backgrounding` plugin work with plain model instances (@janko-m)

* Make validation methods in `validation_helpers` plugin return whether validation succeeded (@janko-m)

* Make extension matching case insensitive in `validation_helpers` plugin (@jonasheinrich)

* Make `remove_invalid` plugin remove dirty state on attacher after removing invalid file (@janko-m)

* Raise error if `Shrine::UploadedFile` isn't initialized with valid data (@janko-m)

* Accept `extension` parameter without the dot in presign endpoint of `direct_upload` plugin (@jonasheinrich)

* Add `:fallback_to_original` option to `versions` plugin for disabling fallback to original file (@janko-m)

* Add `#dimensions` method to `UploadedFile` when loading `store_dimensions` plugin (@janko-m)

* Make it possible to extract multiple metadata values at once with the `add_metadata` plugin (@janko-m)

## 2.4.1 (2016-10-17)

* Move back JSON serialization from `Attacher#write` to `Attacher#_set` (@janko-m)

* Make `remove_invalid` plugin assign back a previous attachment if was there (@janko-m)

* Deprecate `Storage::FileSystem#download` (@janko-m)

* In `UploadedFile#download` use extension from `#original_filename` if `#id` doesn't have it (@janko-m)

## 2.4.0 (2016-10-11)

* Add `#convert_before_write` and `#convert_after_read` on the Attacher for data attribute conversion (@janko-m)

* Extract the `<attachment>_data` attribute name into `Attacher#data_attribute` (@janko-m)

* Support JSON and JSONB PostgreSQL columns with ActiveRecord (@janko-m)

* Fix S3 storage not handling filenames with double quotes in Content-Disposition header (@janko-m)

* Work around aws-sdk failing with non-ASCII characters in Content-Disposition header (@janko-m)

* Allow dynamically generating URL options in `default_url_options` plugin (@janko-m)

* Don't run file validations when duplicating the record in `copy` plugin (@janko-m)

* Don't use `Storage#stream` in download_endpoint plugin anymore, rely on `Storage#open` (@janko-m)

* Remove explicitly unlinking Tempfiles returned by `Storage#open` (@janko-m)

* Move `:host` from first-class storage option to `#url` option on FileSystem and S3 storage (@janko-m)

* Don't fail in FileSystem storage when attempting to delete a file that doesn't exist (@janko-m)

* In `UploadedFile#open` handle the case when `Storage#open` raises an error (@janko-m)

* Make the `sequel` plugin use less memory during transactions (@janko-m)

* Use Roda's streaming plugin in `download_endpoint` for better EventMachine integration (@janko-m)

* Deprecate accepting a JSON string in `Shrine.uploaded_file` (@janko-m)

* In S3 storage automatically write original filename to `Content-Disposition` header (@janko-m)

* Override `#to_s` in `Shrine::Attachment` for better introspection with `puts` (@janko-m)

## 2.3.1 (2016-09-01)

* Don't change permissions of existing directories in FileSystem storage (@janko-m)

## 2.3.0 (2016-08-27)

* Prevent client from caching the presign response in direct_upload plugin (@janko-m)

* Make Sequel update only the attachment in background job (@janko-m)

* Add copy plugin for copying files from one record to another (@janko-m)

* Disable moving when uploading stored file to backup storage (@janko-m)

* Make `Attacher#recache` from the recache plugin public for standalone usage (@janko-m)

* Allow changing `Shrine::Attacher#context` once the attacher is instantiated (@janko-m)

* Make `Attacher#read` for reading the attachment column public (@janko-m)

* Don't rely on the `#id` writer on a model instance in backgrounding plugin (@janko-m)

* Don't make `Attacher#swap` private in sequel and activerecord plugins (@janko-m)

* Set default UNIX permissions to 0644 for files and 0755 for directories (@janko-m)

* Apply directory permissions to all subfolders inside the main folder (@janko-m)

* Add `:directory_permissions` to `Storage::FileSystem` (@janko-m)

## 2.2.0 (2016-07-29)

* Soft deprecate `:phase` over `:action` in `context` (@janko-m)

* Add ability to sequel and activerecord plugins to disable callbacks and validations (@janko-m)

* The direct_upload endpoint now always includes both upload and presign routes (@janko-m)

* Don't let the combination for delete_raw and moving plugins trigger any errors (@janko-m)

* Add `UploadedFile#open` that mimics `File.open` with a block (@janko-m)

* In the storage linter don't require `#clear!` to be implemented (@janko-m)

* In backgrounding plugin don't require model to have attachment module included (@janko-m)

* Add add_metadata plugin for defining additional metadata values to be extracted (@janko-m)

* In determine_mime_type plugin raise error when file command wasn't found or errored (@janko-m)

* Add processing plugin for simpler and more declarative definition of processing (@janko-m)

* Storage classes don't need to implement the `#read` method anymore (@janko-m)

* Use aws-sdk in `S3#download`, which will automatically retry failed downloads (@janko-m)

* Add `:multipart_threshold` for when S3 storage should use parallelized multipart copy/upload (@janko-m)

* Automatically use optimized multipart S3 upload for files larger than 15MB (@janko-m)

* Avoid an additional HEAD request to determine content length in multipart S3 copy (@janko-m)

## 2.1.1 (2016-07-14)

* Fix `S3#open` throwing a NameError if `net/http` isn't required (@janko-m)

## 2.1.0 (2016-06-27)

* Remove `:names` from versions plugin, and deprecate generating versions in :cache phase (@janko-m)

* Pass a `Shrine::UploadedFile` in restore_cached_data instead of the raw IO (@janko-m)

* Increase magic header length in determine_mime_type and make it configurable (@janko-m)

* Execute `file` command in determine_mime_type the same way for files as for general IOs (@janko-m)

* Make logging and parallelize plugins work properly when loaded in this order (@janko-m)

* Don't assert arity of IO methods, so that objects like `Rack::Test::UploadedFile` are allowed (@janko-m)

* Deprecate `#cached_<attachment>_data=` over using `<attachment>` for the hidden field (@janko-m)

## 2.0.1 (2016-05-30)

* Don't override previously set default_url in versions plugin (@janko-m)

## 2.0.0 (2016-05-19)

* Include query parameters in CDN-ed S3 URLs, making them work for private objects (@janko-m)

* Remove the `:include_error` option from remote_url plugin (@janko-m)

* Make previous plugin options persist when reapplying the plugin (@janko-m)

* Improve how upload options and metadata are passed to storage's `#upload` and `#move` (@janko-m)

* Remove `Shrine::Confirm` and confirming `Storage#clear!` in general (@janko-m)

* Allow implementing a custom dimensions analyzer using built-in ones (@janko-m)

* Don't error in determine_mime_type when MimeMagic cannot determine the MIME (@janko-m)

* Allow implementing a custom MIME type analyzer using built-in ones (@janko-m)

* Don't check that the cached file exists in restore_cached_data plugin (@janko-m)

* Deprecate migration_helpers plugin and move `Attacher#cached?` and `Attacher#stored?` to base (@janko-m)

* Don't trigger restore_cached_data plugin functionality when assigning the same cached attachment (@janko-m)

* Give `Attacher#_promote` and `Attacher#promote` the same method signature (@janko-m)

* Add `Attacher#_delete` which now spawns a background job instead of `Attacher#delete!` (@janko-m)

* Make `Attacher#cache!`, `Attacher#store!`, and `Attacher#delete!` public (@janko-m)

* Don't cache storages in dynamic_storage plugin (@janko-m)

* Make only one HTTP request in download_endpoint plugin (@janko-m)

* Print secuity warning when not using determine_mime_type plugin (@janko-m)

* Support Mongoid in backgrounding plugin (@janko-m)

* Allow including attachment module to non-`Sequel::Model` objects in sequel plugin (@janko-m)

* Handle paths that start with "-" in determine_mime_type plugin when `:file` analyzer is used (@zaeleus)

* Allow including attachment module to non-`ActiveRecord::Base` objects in activerecord plugin (@janko-m)

* Remove deprecated "restore_cached" alias for restore_cached_data plugin (@janko-m)

* Remove deprecated "delete_uploaded" alias for delete_raw plugin (@janko-m)

* Make the default generated unique location shorter (@janko-m)

* Make the `:delegate` option in migration_helpers default to `false` (@janko-m)

* Don't require `:storages` option anymore in moving plugin (@janko-m)

* Don't delete uploaded IO if storage doesn't support moving in moving plugin (@janko-m)

* Rename delete phases to be shorter and consistent in naming with upload phases (@janko-m)

* Remove deprecated `Shrine#default_url` (@janko-m)

* Remove deprecated `:subdirectory` on FileSystem storage (@janko-m)

* Don't return the uploaded file in `Attacher#set` and `Attacher#assign` (@janko-m)

* Return the attacher instance in `Attacher.promote` and `Attacher.delete` in backgrounding plugin (@janko-m)

* Rename "attachment" to "name", and "uploaded_file" to "attachment" in backgrounding plugin (@janko-m)

* Remove using `:presign` for presign options instead of `:presign_options` (@janko-m)

* Remove deprecated `Shrine.direct_endpoint` from direct_upload plugin (@janko-m)

* Remove deprecated keep_location plugin (@janko-m)

* Make `Shrine#extract_dimensions` a private method in store_dimensions plugin (@janko-m)

* Keep `Shrine#extract_mime_type` a private method when loading determine_mime_type plugin (@janko-m)

* Deprecate loading the backgrounding plugin through the old "background_helpers" alias (@janko-m)

## 1.4.2 (2016-04-19)

* Removed ActiveRecord's automatic support for optimistic locking as it wasn't stable (@janko-m)

* Fixed record's dataset being modified after promoting preventing further updates with the same instance (@janko-m)

## 1.4.1 (2016-04-18)

* Bring back triggering callbacks on promote in ORM plugins, and add support for optimistic locking (@janko-m)

## 1.4.0 (2016-04-15)

* Return "Content-Length" response header in download_endpoint plugin (@janko-m)

* Make determine_mime_type and store_dimensions automatically rewind IO with custom analyzer (@janko-m)

* Make `before_*` and `after_*` hooks happen before and after `around_*` hooks (@janko-m)

* Rename restore_cached plugin to more accurate "restore_cached_data" (@janko-m)

* Prevent errors when attempting to validate dimensions when they are absent (@janko-m)

* Remove "thread" gem dependency in parallelize plugin (@janko-m)

* Add `:filename` to data_uri plugin for generating filenames based on content type (@janko-m)

* Make user-defined hooks always happen around logging (@janko-m)

* Add `:presign_location` to direct_upload for generating the key (@janko-m)

* Add separate `:presign_options` option for receiving presign options in direct_upload plugin (@janko-m)

* Add ability to generate fake presigns for storages which don't support them for testing (@janko-m)

* Change the `/:storage/:name` route to `/:storage/upload` in direct_upload plugin (@janko-m)

* Fix logger not being inherited in the logging plugin (@janko-m)

* Add delete_promoted plugin for deleting promoted files after record has been updated (@janko-m)

* Allow passing phase to `Attacher#promote` and generalize promoting background job (@janko-m)

* Close the cached file after extracting its metadata in restore_cached plugin (@janko-m)

* Rename delete_uploaded plugin to "delete_raw" to better explain its functionality (@janko-m)

* Pass the SSL CA bundle to open-uri when downloading an S3 file (@janko-m)

* Add `Attacher.dump` and `Attacher.load` for writing custom background jobs with custom functionality (@janko-m)

* Fix S3 URL erroring due to not being URL-encoded when `:host` option is used (@janko-m)

* Remove a tiny possibility of a race condition with backgrounding on subsequent updates (@janko-m)

* Add `:delegate` option to migration_helpers for opting out of defining methods on the model (@janko-m)

* Make logging plugin log number of both input and output files for processing (@janko-m)

* Make deleting backup work with backgrounding plugin (@janko-m)

* Make storing backup happen *after* promoting instead of before (@janko-m)

* Add `:fallbacks` to versions plugin for fallback URLs for versions which haven't finished processing (@janko-m)

* Fix keep_files not to spawn a background job when file will not be deleted (@janko-m)

## 1.3.0 (2016-03-12)

* Add `<attachment>_cached?` and `<attachment>_stored?` to migration_helpers plugin (@janko-m)

* Fix `Attacher#backup_file` from backup plugin not to modify the given uploaded file (@janko-m)

* Allow modifying UploadedFile's data hash after it's instantiated to change the UploadedFile (@janko-m)

* Deprecate the keep_location plugin (@janko-m)

* Don't mutate context hash inside the uploader (@janko-m)

* Make extracted metadata accessible in `#generate_location` through `:metadata` in context hash (@janko-m)

* Don't require the "metadata" key when instantiating a `Shrine::UploadedFile` (@janko-m)

* Add `:include_error` option to remote_url for accessing download error in `:error_message` block (@janko-m)

* Give different error message when file wasn't found or was too large in remote_url (@janko-m)

* Rewind the IO after extracting MIME type with MimeMagic (@janko-m)

* Rewind the IO after extracting image dimensions even when extraction failed (@kaapa)

* Correctly infer the extension in `#generate_location` when uploading an `UploadedFile` (@janko-m)

* Fix ability for errors to accumulate in data_uri and remote_url plugins when assigning mutliples to same record instance (@janko-m)

* Bump Down dependency to 2.0.0 in order to fix downloading URLs with "[]" characters (@janko-m)

* Add `:namespace` option to pretty_location for including class namespace in location (@janko-m)

* Don't include the namespace of the class in the location with the pretty_location plugin (@janko-m)

* Remove aws-sdk deprecation warning when storage isn't instantiated with credentials (@reidab)

* Don't make uploaded file's metadata methods error when the corresponding key-value pair is missing (@janko-m)

* Close the `UploadedFile` on upload only if it was previously opened, which doesn't happen on S3 COPY (@reidab)

* Fix `NameError` when silencing "missing record" errors in backgrounding (@janko-m)

## 1.2.0 (2016-01-26)

* Make `Shrine::Attacher.promote` and `Shrine::Attacher.delete` return the record in backgrounding plugin (@janko-m)

* Close the IO on upload even if the upload errors (@janko-m)

* Use a transaction when checking if attachment has changed after storing during promotion (@janko-m)

* Don't attempt to start promoting in background if attachment has already changed (@janko-m)

* Don't error in backgrounding when record is missing (@janko-m)

* Prevent multiline content type spoof attempts in validation_helpers (@xzo)

* Make custom metadata inherited from uploaded files and make `#extract_metadata` called only on caching (@janko-m)

## 1.1.0 (2015-12-26)

* Rename the "background_helpers" plugin to "backgrounding" (@janko-m)

* Rename the `:subdirectory` option to `:prefix` on FileSystem storage (@janko-m)

* Add download_endpoint plugin for downloading files uploaded to database storages and for securing downloads (@janko-m)

* Make `around_*` hooks return the result of the corresponding action (@janko-m)

* Make the direct upload endpoint customizable, inheritable and inspectable (@janko-m)

* Add upload_options plugin for dynamically generating storage-specific upload options (@janko-m)

* Allow the context hash to be modified (@janko-m)

* Fix extension not being returned for storages which remove it from ID (Flickr, SQL, GridFS) (@janko-m)

* Delete underlying Tempfiles when closing an `UploadedFile` (@janko-m)

* Fix background_helpers plugin not working with ActiveJob (@janko-m)

* Add `UploadedFile#base64` to the data_uri plugin (@janko-m)

* Optimize `UploadedData#data_uri` to not download the file and instantiate file contents string only once (@janko-m)

* Allow adding S3 upload options dynamically per upload (@janko-m)

* Add delete_uploaded plugin for automatically deleting files after they're uploaded (@janko-m)

* Close an open file descriptor left after downloading a FileSystem file (@janko-m)

* Make `FileSystem#url` Windows compatible (@janko-m)

* Add `UploadedFile#content_type` alias to `#mime_type` for better integration with upload libraries (@janko-m)

* Add a `UploadedFile#data_uri` method to the data_uri plugin (@janko-m)

* Allow the data_uri plugin to accept "+" symbols in MIME type names (@janko-m)

* Make the data_uri plugin accept data URIs which aren't base64 encoded (@janko-m)

* Close all IOs after uploading them (@janko-m)

* Allow passing a custom IO object to the Linter (@janko-m)

* Add remove_invalid plugin for automatically deleting and deassigning invalid cached files (@janko-m)

* Add `:max_size` option to the direct_upload plugin (@janko-m)

* Move `Shrine#default_url` to default_url plugin (@janko-m)

* Enable `S3#multi_delete` to delete more than 1000 objects by batching deletes (@janko-m)

* Add the keep_location plugin for easier debugging or backups (@janko-m)

* Add the backup plugin for backing up stored files (@janko-m)

* Storages don't need to rewind the files after upload anymore (@janko-m)

* Make S3 presigns work when the `:endpoint` option is given (@NetsoftHoldings)

* Fix parallelize plugin to always work with the moving plugin (@janko-m)

* Fix S3 storage to handle copying files that are larger than 5GB (@janko-m)

* Add `:upload_options` to S3 storage for applying additional options on upload (@janko-m)

* Reduce length of URLs generated with pretty_location plugin (@gshaw)

## 1.0.0 (2015-11-27)

* Improve Windows compatibility in the FileSystem storage (@janko-m)

* Remove the ability for FileSystem storage to accept IDs starting with a slash (@janko-m)

* Fix keep_files plugin requiring context for deleting files (@janko-m)

* Extract assigning cached files by parsed JSON into a parsed_json plugin (@janko-m)

* Add `(before|around|after)_upload` to the hooks plugin (@janko-m)

* Fix `S3#multi_delete` and `S3#clear!` not using the prefix (@janko-m)

* Add ability to pass presign options to storages in the direct_upload plugin (@janko-m)

* Remove `Shrine.io!` because it was actually meant to be only for internal use (@janko-m)

* Remove `Shrine.delete` because of redundancy (@janko-m)

* Add default_url_options plugin for specifiying default URL options for uploaded files (@janko-m)

* Add module_include plugin for easily extending core classes for given uploader (@janko-m)

* Add support for Sequel's Postgres JSON column support (@janko-m)

* Fix migration_helpers plugin not detecting when column changed (@janko-m)

* Add the `:public` option to S3 storage for retrieving public URLs which aren't signed (@janko-m)

* Remove the delete_invalid plugin, as it could cause lame errors (@janko-m)

* Don't delete cached files anymore, as it can cause errors with backgrounding (@janko-m)

* Add a `:host` option to the S3 storage for specifying CDNs (@janko-m)

* Don't allow same attachment to be promoted multiple times with backgrounding (@janko-m)

* Fix recache plugin causing an infinite loop (@janko-m)

* Fix an encoding error in determine_mime_type when using `:file` with non-files (@janko-m)

* Make `UploadedFile` actually delete itself only once (@janko-m)

* Make `UploadedFile#inspect` cleaner by showing only the data hash (@janko-m)

* Make determine_mime_type able to accept non-files when using :file (@janko-m)

* Make logging plugin accept PORO instance which don't have an #id (@janko-m)

* Add rack_file plugin for attaching Rack file hashes to models (@janko-m)<|MERGE_RESOLUTION|>--- conflicted
+++ resolved
@@ -1,10 +1,8 @@
 ## HEAD
 
-<<<<<<< HEAD
+* Don't look up the attachment class in each new model instance (@printercu)
+
 * Allow `Attacher#cached?` and `Attacher#stored?` to take an `UploadedFile` object (@jrochkind)
-=======
-* Don't lookup attachment class on every attacher read (@printercu)
->>>>>>> 6f702230
 
 * Allow assigning a filename to the `DataFile` object in `Shrine.data_uri` (@janko-m)
 
